--- conflicted
+++ resolved
@@ -43,14 +43,7 @@
         /// Implementations reserve the right to run the action on a different thread (e.g WPF Dispatcher)</summary>
         /// <param name="action">The function to run.</param>
         void DispatchSync(Action action);
-
-<<<<<<< HEAD
-=======
-    /// <summary>Queues can implement this interface to enable the VerifyQueue extension method which
-    /// throws an exception if your code is not on the correct queue</summary>
-    public interface IDispatchQueueV : IDispatchQueue
-    {
->>>>>>> 94d28907
+        
         /// <summary>Checks whether the currently-executing function is
         /// on this queue, and throw an OperationInvalidException if it is not</summary>
         void VerifyQueue();
